/*-------------------------------------------------------------------------
 *
 * cstore_fdw.h
 *
 * Type and function declarations for CStore foreign data wrapper.
 *
 * Copyright (c) 2014, Citus Data, Inc.
 *
 * $Id$
 *
 *-------------------------------------------------------------------------
 */

#ifndef CSTORE_FDW_H
#define CSTORE_FDW_H

#include "access/tupdesc.h"
#include "fmgr.h"
#include "catalog/pg_foreign_server.h"
#include "catalog/pg_foreign_table.h"
#include "lib/stringinfo.h"
#include "utils/rel.h"


/* Defines for valid option names */
#define OPTION_NAME_FILENAME "filename"
#define OPTION_NAME_COMPRESSION_TYPE "compression"
#define OPTION_NAME_STRIPE_ROW_COUNT "stripe_row_count"
#define OPTION_NAME_BLOCK_ROW_COUNT "block_row_count"

/* Default values for option parameters */
#define DEFAULT_COMPRESSION_TYPE COMPRESSION_NONE
#define DEFAULT_STRIPE_ROW_COUNT 150000
#define DEFAULT_BLOCK_ROW_COUNT 10000

/* Limits for option parameters */
#define STRIPE_ROW_COUNT_MINIMUM 1000
#define STRIPE_ROW_COUNT_MAXIMUM 10000000
#define BLOCK_ROW_COUNT_MINIMUM 1000
#define BLOCK_ROW_COUNT_MAXIMUM 100000

/* String representations of compression types */
#define COMPRESSION_STRING_NONE "none"
#define COMPRESSION_STRING_PG_LZ "pglz"
#define COMPRESSION_STRING_DELIMITED_LIST "none, pglz"

/* CStore file signature */
#define CSTORE_MAGIC_NUMBER "citus_cstore"
#define CSTORE_VERSION_MAJOR 1
#define CSTORE_VERSION_MINOR 1

/* miscellaneous defines */
#define CSTORE_FDW_NAME "cstore_fdw"
#define CSTORE_FOOTER_FILE_SUFFIX ".footer"
#define CSTORE_TEMP_FILE_SUFFIX ".tmp"
#define CSTORE_TUPLE_COST_MULTIPLIER 10
#define CSTORE_POSTSCRIPT_SIZE_LENGTH 1
#define CSTORE_POSTSCRIPT_SIZE_MAX 256


/*
 * CStoreValidOption keeps an option name and a context. When an option is passed
 * into cstore_fdw objects (server and foreign table), we compare this option's
 * name and context against those of valid options.
 */
typedef struct CStoreValidOption
{
	const char *optionName;
	Oid optionContextId;

} CStoreValidOption;


/* Array of options that are valid for cstore_fdw */
static const uint32 ValidOptionCount = 4;
static const CStoreValidOption ValidOptionArray[] =
{
	/* foreign table options */
	{ OPTION_NAME_FILENAME, ForeignTableRelationId },
	{ OPTION_NAME_COMPRESSION_TYPE, ForeignTableRelationId },
	{ OPTION_NAME_STRIPE_ROW_COUNT, ForeignTableRelationId },
	{ OPTION_NAME_BLOCK_ROW_COUNT, ForeignTableRelationId }
};


/* Enumaration for cstore file's compression method */
typedef enum
{
	COMPRESSION_TYPE_INVALID = -1,
	COMPRESSION_NONE = 0,
	COMPRESSION_PG_LZ = 1,

	COMPRESSION_COUNT

} CompressionType;


/*
 * CStoreFdwOptions holds the option values to be used when reading or writing
 * a cstore file. To resolve these values, we first check foreign table's options,
 * and if not present, we then fall back to the default values specified above.
 */
typedef struct CStoreFdwOptions
{
	char *filename;
	CompressionType compressionType;
	uint64 stripeRowCount;
	uint32 blockRowCount;

} CStoreFdwOptions;


/*
 * StripeMetadata represents information about a stripe. This information is
 * stored in the cstore file's footer.
 */
typedef struct StripeMetadata
{
	uint64 fileOffset;
	uint64 skipListLength;
	uint64 dataLength;
	uint64 footerLength;

} StripeMetadata;


/* TableFooter represents the footer of a cstore file. */
typedef struct TableFooter
{
	List *stripeMetadataList;
	uint64 blockRowCount;

} TableFooter;


/* ColumnBlockSkipNode contains statistics for a ColumnBlockData. */
typedef struct ColumnBlockSkipNode
{
	/* statistics about values of a column block */
	bool hasMinMax;
	Datum minimumValue;
	Datum maximumValue;
	uint64 rowCount;

	/*
	 * Offsets and sizes of value and exists streams in the column data.
	 * These enable us to skip reading suppressed row blocks, and start reading
	 * a block without reading previous blocks.
	 */
	uint64 valueBlockOffset;
	uint64 valueLength;
	uint64 existsBlockOffset;
	uint64 existsLength;

	CompressionType valueCompressionType;

} ColumnBlockSkipNode;


/*
 * StripeSkipList can be used for skipping row blocks. It contains a column block
 * skip node for each block of each column. blockSkipNodeArray[column][block]
 * is the entry for the specified column block.
 */
typedef struct StripeSkipList
{
	ColumnBlockSkipNode **blockSkipNodeArray;
	uint32 columnCount;
	uint32 blockCount;

} StripeSkipList;

/*
 * ColumnBlockData represents a block of data in a column. valueArray stores
 * the values of data, and existsArray stores whether a value is present.
 * valueBuffer is used to store (uncompressed) serialized values
 * referenced by Datum's in valueArray. It is only used for by-reference Datum's.
 * There is a one-to-one correspondence between valueArray and existsArray.
 */
typedef struct ColumnBlockData
{
	bool *existsArray;
	Datum *valueArray;

	/* valueBuffer keeps actual data for type-by-reference datums from valueArray. */
	StringInfo valueBuffer;

} ColumnBlockData;


/*
 * ColumnBlockBuffers represents a block of serialized data in a column.
 * valueBuffer stores the serialized values of data, and existsBuffer stores
 * serialized value of presence information. valueCompressionType contains
 * compression type if valueBuffer is compressed. Finally rowCount has
 * the number of rows in this block.
 */
typedef struct ColumnBlockBuffers
{
	StringInfo existsBuffer;
	StringInfo valueBuffer;
	CompressionType valueCompressionType;

} ColumnBlockBuffers;


/*
 * ColumnBuffers represents data buffers for a column in a row stripe. Each
 * column is made of multiple column blocks.
 */
typedef struct ColumnBuffers
{
	ColumnBlockBuffers **blockBuffersArray;

} ColumnBuffers;


/* StripeBuffers represents data for a row stripe in a cstore file. */
typedef struct StripeBuffers
{
	uint32 columnCount;
	uint32 rowCount;
	ColumnBuffers **columnBuffersArray;

} StripeBuffers;


/*
 * StripeFooter represents a stripe's footer. In this footer, we keep three
 * arrays of sizes. The number of elements in each of the arrays is equal
 * to the number of columns.
 */
typedef struct StripeFooter
{
	uint32 columnCount;
	uint64 *skipListSizeArray;
	uint64 *existsSizeArray;
	uint64 *valueSizeArray;

} StripeFooter;


/* TableReadState represents state of a cstore file read operation. */
typedef struct TableReadState
{
	FILE *tableFile;
	TableFooter *tableFooter;
	TupleDesc tupleDescriptor;

	/*
	 * List of Var pointers for columns in the query. We use this both for
	 * getting vector of projected columns, and also when we want to build
	 * base constraint to find selected row blocks.
	 */
	List *projectedColumnList;

	List *whereClauseList;
	MemoryContext stripeReadContext;
	StripeBuffers *stripeBuffers;
	uint32 readStripeCount;
	uint64 stripeReadRowCount;
	ColumnBlockData **blockDataArray;
	int32 deserializedBlockIndex;

} TableReadState;


/* TableWriteState represents state of a cstore file write operation. */
typedef struct TableWriteState
{
	FILE *tableFile;
	TableFooter *tableFooter;
	StringInfo tableFooterFilename;
	CompressionType compressionType;
	TupleDesc tupleDescriptor;
	FmgrInfo **comparisonFunctionArray;
	uint64 currentFileOffset;

	MemoryContext stripeWriteContext;
	StripeBuffers *stripeBuffers;
	StripeSkipList *stripeSkipList;
	uint32 stripeMaxRowCount;
<<<<<<< HEAD
	Relation relation;
=======
	ColumnBlockData **blockDataArray;
	/*
	 * compressionBuffer buffer is used as temporary storage during
	 * data value compression operation. It is kept here to minimize
	 * memory allocations. It lives in stripeWriteContext and gets
	 * deallocated when memory context is reset.
	 */
	StringInfo compressionBuffer;
>>>>>>> daf4397e

} TableWriteState;


/* Function declarations for extension loading and unloading */
extern void _PG_init(void);
extern void _PG_fini(void);

/* event trigger function declarations */
extern Datum cstore_ddl_event_end_trigger(PG_FUNCTION_ARGS);

/* Function declarations for utility UDFs */
extern Datum cstore_table_size(PG_FUNCTION_ARGS);

/* Function declarations for foreign data wrapper */
extern Datum cstore_fdw_handler(PG_FUNCTION_ARGS);
extern Datum cstore_fdw_validator(PG_FUNCTION_ARGS);

/* Function declarations for writing to a cstore file */
extern TableWriteState * CStoreBeginWrite(const char *filename,
										  CompressionType compressionType,
										  uint64 stripeMaxRowCount,
										  uint32 blockRowCount,
										  TupleDesc tupleDescriptor);
extern void CStoreWriteRow(TableWriteState *state, Datum *columnValues,
						   bool *columnNulls);
extern void CStoreEndWrite(TableWriteState * state);

/* Function declarations for reading from a cstore file */
extern TableReadState * CStoreBeginRead(const char *filename, TupleDesc tupleDescriptor,
										List *projectedColumnList, List *qualConditions);
extern TableFooter * CStoreReadFooter(StringInfo tableFooterFilename);
extern bool CStoreReadFinished(TableReadState *state);
extern bool CStoreReadNextRow(TableReadState *state, Datum *columnValues,
							  bool *columnNulls);
extern void CStoreEndRead(TableReadState *state);

/* Function declarations for common functions */
extern FmgrInfo * GetFunctionInfoOrNull(Oid typeId, Oid accessMethodId,
										int16 procedureId);
extern ColumnBlockData ** CreateEmptyBlockDataArray(uint32 columnCount, bool *columnMask,
													uint32 blockRowCount);
extern void FreeColumnBlockDataArray(ColumnBlockData **blockDataArray,
									 uint32 columnCount);

#endif   /* CSTORE_FDW_H */ <|MERGE_RESOLUTION|>--- conflicted
+++ resolved
@@ -275,14 +275,12 @@
 	TupleDesc tupleDescriptor;
 	FmgrInfo **comparisonFunctionArray;
 	uint64 currentFileOffset;
+	Relation relation;
 
 	MemoryContext stripeWriteContext;
 	StripeBuffers *stripeBuffers;
 	StripeSkipList *stripeSkipList;
 	uint32 stripeMaxRowCount;
-<<<<<<< HEAD
-	Relation relation;
-=======
 	ColumnBlockData **blockDataArray;
 	/*
 	 * compressionBuffer buffer is used as temporary storage during
@@ -291,7 +289,6 @@
 	 * deallocated when memory context is reset.
 	 */
 	StringInfo compressionBuffer;
->>>>>>> daf4397e
 
 } TableWriteState;
 
